--- conflicted
+++ resolved
@@ -15,7 +15,6 @@
 	"github.com/square/etre"
 	"github.com/square/etre/app"
 	"github.com/square/etre/cdc"
-	"github.com/square/etre/config"
 	"github.com/square/etre/entity"
 	"github.com/square/etre/query"
 	"github.com/square/etre/team"
@@ -23,27 +22,17 @@
 	"github.com/globalsign/mgo/bson"
 	"github.com/gorilla/websocket"
 	"github.com/labstack/echo"
-<<<<<<< HEAD
 	"github.com/labstack/echo/middleware"
-=======
->>>>>>> c88c0740
 )
 
 // API provides controllers for endpoints it registers with a router.
 type API struct {
-<<<<<<< HEAD
-	addr     string
-	es       entity.Store
-	ff       cdc.FeedFactory
-	teamAuth team.Authorizer
-	querySLA uint
-=======
-	cfg      config.Config
-	addr     string
-	validate entity.Validator
-	es       entity.Store
-	ff       cdc.FeedFactory
->>>>>>> c88c0740
+	addr                 string
+	validate             entity.Validator
+	es                   entity.Store
+	ff                   cdc.FeedFactory
+	teamAuth             team.Authorizer
+	defaultClientVersion string
 	// --
 	echo *echo.Echo
 }
@@ -51,106 +40,34 @@
 var reVersion = regexp.MustCompile(`^v?(\d+\.\d+)`)
 
 // NewAPI makes a new API.
-<<<<<<< HEAD
-func NewAPI(appCtx app.Context) API {
+func NewAPI(appCtx app.Context, validate entity.Validator) API {
 	api := API{
-		addr:     appCtx.Config.Server.Addr,
-		es:       appCtx.EntityStore,
-		ff:       appCtx.FeedFactory,
-		teamAuth: appCtx.TeamAuth,
-=======
-func NewAPI(cfg config.Config, validate entity.Validator, es entity.Store, ff cdc.FeedFactory) *API {
-	api := &API{
-		cfg:      cfg,
-		addr:     cfg.Server.Addr,
-		validate: validate,
-		es:       es,
-		ff:       ff,
->>>>>>> c88c0740
-		echo:     echo.New(),
+		addr:                 appCtx.Config.Server.Addr,
+		validate:             validate,
+		es:                   appCtx.EntityStore,
+		ff:                   appCtx.FeedFactory,
+		teamAuth:             appCtx.TeamAuth,
+		defaultClientVersion: appCtx.Config.Server.DefaultClientVersion,
+		// --
+		echo: echo.New(),
 	}
 
 	router := api.echo.Group(etre.API_ROOT)
+
+	router.Use(middleware.Recover()) // catch all panics
 
 	// Called before every route/controller
 	router.Use(func(next echo.HandlerFunc) echo.HandlerFunc {
 		return func(c echo.Context) error {
-<<<<<<< HEAD
-			fmt.Println("--- TEAM", c.Path())
-			// Before every route, get and set the team identified by the header:
-			t, err := api.teamAuth.Team(c.Request().Header.Get("X-Etre-Team"))
-			if err != nil {
-				return echo.NewHTTPError(http.StatusUnauthorized, err.Error())
-			}
-			c.Set("team", t)
-
-			// All routes with an :entity param query the db, so increment
-			// the "all" metric for them so this line is repeated in every
-			// controller. Also set t0 for measuring query latency.
-			entityType := c.Param("type")
-			if entityType == "" {
-				return next(c)
-			}
-
-			t.Metrics.Entity[entityType].Query.All.Inc(1)
-			c.Set("t0", time.Now()) // query start time
-
-			// GET with :entity is a read. PUT, POST, and DELETE are writes,
-			// with one exception.
-			switch c.Request().Method {
-			case "GET":
-				t.Metrics.Entity[entityType].Query.Read.Inc(1)
-				if err := api.teamAuth.Allowed(t, team.OP_READ, entityType); err != nil {
-					return echo.NewHTTPError(http.StatusUnauthorized, err.Error())
-				}
-			case "PUT", "POST", "DELETE":
-				if c.Path() != etre.API_ROOT+"/query/:type" {
-					t.Metrics.Entity[entityType].Query.Write.Inc(1)
-				} else {
-					t.Metrics.Entity[entityType].Query.Read.Inc(1) // POST /query/:type is a read
-				}
-			}
-
-			return next(c)
-		}
-	})
-
-	// Called after every route/controller (even if 404)
-	api.echo.Use((func(next echo.HandlerFunc) echo.HandlerFunc {
-		return func(c echo.Context) error {
-			if err := next(c); err != nil {
-				c.Error(err)
-			}
-
-			// Same as above: if the route has :entity param, it queried the db,
-			// so finish what the pre-route middleware started
-			entityType := c.Param("type")
-			if entityType == "" {
-				return nil
-			}
-
-			// Record query latency (response time) in milliseconds
-			t0 := c.Get("t0").(time.Time) // query start time
-			queryLatencyMs := int64(time.Now().Sub(t0) / time.Millisecond)
-			t := c.Get("team").(team.Team)
-			t.Metrics.Entity[entityType].Query.Latency.Update(queryLatencyMs)
-
-			// Did the query take too long (miss SLA)?
-			if t.QueryLatencySLA > 0 && uint(queryLatencyMs) > t.QueryLatencySLA {
-				t.Metrics.Entity[entityType].Query.MissSLA.Inc(1)
-			}
-			return nil
-		}
-	}))
-
-	api.echo.Use(middleware.Recover()) // catch all panics
-=======
+			// -----------------------------------------------------------------------
+			// Client version
+			// -----------------------------------------------------------------------
 			// Get client version ("vX.Y") from X-Etre-Version header, if set
 			clientVersion := c.Request().Header.Get("X-Etre-Version") // explicit
 			vf := "X-Etre-Version header"
 			if clientVersion == "" {
-				if api.cfg.Server.DefaultClientVersion != "" {
-					clientVersion = api.cfg.Server.DefaultClientVersion // default
+				if api.defaultClientVersion != "" {
+					clientVersion = api.defaultClientVersion // default
 					vf = "config.server.default_client_version"
 				} else {
 					clientVersion = etre.VERSION // current
@@ -164,24 +81,60 @@
 			}
 			c.Set("clientVersion", m[0][1]) // 0.9
 
+			// -----------------------------------------------------------------------
+			// WriteOp
+			// -----------------------------------------------------------------------
 			// All writes (PUT, POST, DELETE) require a write op
+			method := c.Request().Method
+			if (method == "PUT" || method == "POST" || method == "DELETE") && (c.Path() != etre.API_ROOT+"/query/:type") {
+				wo := writeOp(c)
+				if err := api.validate.WriteOp(wo); err != nil {
+					return c.JSON(api.WriteResult(c, nil, err))
+				}
+				c.Set("wo", wo)
+			}
+
+			// -----------------------------------------------------------------------
+			// Team
+			// -----------------------------------------------------------------------
+			// Before every route, get and set the team identified by the header:
+			t, err := api.teamAuth.Team(c.Request().Header.Get("X-Etre-Team"))
+			if err != nil {
+				return echo.NewHTTPError(http.StatusUnauthorized, err.Error())
+			}
+			c.Set("team", t)
+
+			// -----------------------------------------------------------------------
+			// Metrics
+			// -----------------------------------------------------------------------
+			// All routes with an :entity param query the db, so increment
+			// the "all" metric for them so this line is repeated in every
+			// controller. Also set t0 for measuring query latency.
 			entityType := c.Param("type")
-			method := c.Request().Method
-			if entityType == "" || method == "GET" || method == "OPTION" {
-				return next(c) // query (read)
-			}
-			if c.Path() == etre.API_ROOT+"/query/:type" {
-				return next(c) // POST /query (read)
-			}
-			wo := writeOp(c)
-			if err := api.validate.WriteOp(wo); err != nil {
-				return c.JSON(api.WriteResult(c, nil, err))
-			}
-			c.Set("wo", wo)
+			if entityType != "" {
+				t.Metrics.Entity[entityType].Query.All.Inc(1)
+				c.Set("t0", time.Now()) // query start time
+
+				// GET with :entity is a read. PUT, POST, and DELETE are writes,
+				// with one exception.
+				switch c.Request().Method {
+				case "GET":
+					t.Metrics.Entity[entityType].Query.Read.Inc(1)
+					if err := api.teamAuth.Allowed(t, team.OP_READ, entityType); err != nil {
+						return echo.NewHTTPError(http.StatusUnauthorized, err.Error())
+					}
+				case "PUT", "POST", "DELETE":
+					if c.Path() != etre.API_ROOT+"/query/:type" {
+						t.Metrics.Entity[entityType].Query.Write.Inc(1)
+					} else {
+						t.Metrics.Entity[entityType].Query.Read.Inc(1) // POST /query/:type is a read
+					}
+				}
+			}
+
 			return next(c)
 		}
 	})
->>>>>>> c88c0740
 
 	// /////////////////////////////////////////////////////////////////////
 	// Query
@@ -217,6 +170,34 @@
 	// /////////////////////////////////////////////////////////////////////
 	router.GET("/changes", api.changesHandler)
 
+	// Called after every route/controller (even if 404)
+	api.echo.Use((func(next echo.HandlerFunc) echo.HandlerFunc {
+		return func(c echo.Context) error {
+			if err := next(c); err != nil {
+				c.Error(err)
+			}
+
+			// Same as above: if the route has :entity param, it queried the db,
+			// so finish what the pre-route middleware started
+			entityType := c.Param("type")
+			if entityType == "" {
+				return nil
+			}
+
+			// Record query latency (response time) in milliseconds
+			t0 := c.Get("t0").(time.Time) // query start time
+			queryLatencyMs := int64(time.Now().Sub(t0) / time.Millisecond)
+			t := c.Get("team").(team.Team)
+			t.Metrics.Entity[entityType].Query.Latency.Update(queryLatencyMs)
+
+			// Did the query take too long (miss SLA)?
+			if t.QueryLatencySLA > 0 && uint(queryLatencyMs) > t.QueryLatencySLA {
+				t.Metrics.Entity[entityType].Query.MissSLA.Inc(1)
+			}
+			return nil
+		}
+	}))
+
 	return api
 }
 
@@ -245,38 +226,27 @@
 	em := t.Metrics.Entity[entityType] // entity metrics
 	em.Query.ReadQuery.Inc(1)
 
+	// Validate
 	if err := validateParams(c, false); err != nil {
-<<<<<<< HEAD
-		return handleError(t, err)
-	}
-=======
 		return readError(err)
 	}
-	entityType := c.Param("type")
 	if err := api.validate.EntityType(entityType); err != nil {
 		return readError(err)
 	}
->>>>>>> c88c0740
-
-	// Translate URL query to query struct.
+
+	// Translate query string to struct
 	requestLabelSelector := c.QueryParam("query")
 	if requestLabelSelector == "" {
-<<<<<<< HEAD
-		return handleError(t, ErrInvalidQuery.New("query string is empty"))
-	}
-	q, err := query.Translate(requestLabelSelector)
-	if err != nil {
-		return handleError(t, ErrInvalidQuery.New("invalid query: %s", err))
-	}
-	for _, p := range q.Predicates {
-		em.ReadLabel(p.Label) // label metrics
-=======
 		return readError(ErrInvalidQuery.New("query string is empty"))
 	}
 	q, err := query.Translate(requestLabelSelector)
 	if err != nil {
 		return readError(ErrInvalidQuery.New("invalid query: %s", err))
->>>>>>> c88c0740
+	}
+
+	// Label metrics
+	for _, p := range q.Predicates {
+		em.ReadLabel(p.Label)
 	}
 
 	// Query Filter
@@ -288,13 +258,8 @@
 
 	entities, err := api.es.ReadEntities(entityType, q, f)
 	if err != nil {
-<<<<<<< HEAD
-		return handleError(t, ErrDb.New("database error: %s", err))
-=======
 		return readError(ErrDb.New(err.Error()))
->>>>>>> c88c0740
-	}
-
+	}
 	return c.JSON(http.StatusOK, entities)
 }
 
@@ -313,50 +278,22 @@
 	em := t.Metrics.Entity[entityType] // entity metrics
 
 	if err := validateParams(c, false); err != nil {
-<<<<<<< HEAD
-		return handleError(t, err)
-=======
-		return c.JSON(api.WriteResult(c, nil, err))
->>>>>>> c88c0740
-	}
-	wo := c.Get("wo").(entity.WriteOp)
-
+		return c.JSON(api.WriteResult(c, nil, err))
+	}
+
+	// Read new entities, incr metris, and validate
 	var entities []etre.Entity
 	if err := c.Bind(&entities); err != nil {
-<<<<<<< HEAD
-		return handleError(t, ErrInternal.New(err.Error()))
-=======
 		return c.JSON(api.WriteResult(c, nil, ErrInternal.New(err.Error())))
->>>>>>> c88c0740
 	}
 	em.Query.InsertBulk.Inc(int64(len(entities)))
-
-<<<<<<< HEAD
-	for _, e := range entities {
-		ConvertFloat64ToInt(e)
-		for k, v := range e {
-			if !validValueType(v) {
-				return handleError(t, ErrBadRequest.New("Key %v has value %v with invalid type: %v. "+
-					"Type of value must be a string or int.", k, v, reflect.TypeOf(v)))
-			}
-		}
-	}
-
-	ids, err := api.es.CreateEntities(wo, entities)
-	if ids == nil && err != nil {
-		return handleError(t, ErrDb.New(err.Error()))
-	}
-	wr := api.WriteResults(ids, err)
-
-	return c.JSON(http.StatusCreated, wr)
-=======
 	if err := api.validate.Entities(entities, entity.VALIDATE_ON_CREATE); err != nil {
 		return c.JSON(api.WriteResult(c, nil, err))
 	}
 
+	wo := c.Get("wo").(entity.WriteOp)
 	ids, err := api.es.CreateEntities(wo, entities)
 	return c.JSON(api.WriteResult(c, ids, err))
->>>>>>> c88c0740
 }
 
 func (api API) putEntitiesHandler(c echo.Context) error {
@@ -365,63 +302,38 @@
 	em := t.Metrics.Entity[entityType] // entity metrics
 
 	if err := validateParams(c, false); err != nil {
-<<<<<<< HEAD
-		return handleError(t, err)
-=======
-		return c.JSON(api.WriteResult(c, nil, err))
->>>>>>> c88c0740
-	}
-
-	// Translate URL query to query struct.
+		return c.JSON(api.WriteResult(c, nil, err))
+	}
+
+	// Translate query string to struct
 	requestLabelSelector := c.QueryParam("query")
 	if requestLabelSelector == "" {
-<<<<<<< HEAD
-		return handleError(t, ErrInvalidQuery.New("query string is empty"))
-=======
 		return c.JSON(api.WriteResult(c, nil, ErrInvalidQuery.New("query string is empty")))
->>>>>>> c88c0740
 	}
 	q, err := query.Translate(requestLabelSelector)
 	if err != nil {
-<<<<<<< HEAD
-		return handleError(t, ErrInvalidQuery.New("invalid query: %s", err))
-	}
+		return c.JSON(api.WriteResult(c, nil, ErrInvalidQuery.New("invalid query: %s", err)))
+	}
+
+	// Label metrics
 	for _, p := range q.Predicates {
-		em.ReadLabel(p.Label) // label metrics
-	}
-
-	// Get entities from request payload.
-	var requestUpdate etre.Entity
-	if err := c.Bind(&requestUpdate); err != nil {
-		return handleError(t, ErrInternal.New(err.Error()))
-	}
-
-	entities, err := api.es.UpdateEntities(wo, q, requestUpdate)
-	if entities == nil && err != nil {
-		return handleError(t, ErrDb.New(err.Error()))
-	}
-
-	em.Query.UpdateBulk.Inc(int64(len(entities)))
-	wr := api.WriteResults(entities, err)
-	return c.JSON(http.StatusOK, wr)
-=======
-		return c.JSON(api.WriteResult(c, nil, ErrInvalidQuery.New("invalid query: %s", err)))
-	}
-
-	// Get entities from request payload.
+		em.ReadLabel(p.Label)
+	}
+
+	// Read and validate patch entity
 	var patch etre.Entity
 	if err := c.Bind(&patch); err != nil {
 		return c.JSON(api.WriteResult(c, nil, ErrInternal.New(err.Error())))
 	}
-
 	if err := api.validate.Entities([]etre.Entity{patch}, entity.VALIDATE_ON_UPDATE); err != nil {
 		return c.JSON(api.WriteResult(c, nil, err))
 	}
 
+	// Patch all entities matching query
 	wo := c.Get("wo").(entity.WriteOp)
 	entities, err := api.es.UpdateEntities(wo, q, patch)
+	em.Query.UpdateBulk.Inc(int64(len(entities)))
 	return c.JSON(api.WriteResult(c, entities, err))
->>>>>>> c88c0740
 }
 
 func (api API) deleteEntitiesHandler(c echo.Context) error {
@@ -430,54 +342,35 @@
 	em := t.Metrics.Entity[entityType] // entity metrics
 
 	if err := validateParams(c, false); err != nil {
-<<<<<<< HEAD
-		return handleError(t, err)
-=======
-		return c.JSON(api.WriteResult(c, nil, err))
->>>>>>> c88c0740
-	}
-
-	// Translate URL query to query struct.
+		return c.JSON(api.WriteResult(c, nil, err))
+	}
+
+	// Translate query string to struct
 	requestLabelSelector := c.QueryParam("query")
 	if requestLabelSelector == "" {
-<<<<<<< HEAD
-		return handleError(t, ErrInvalidQuery.New("query string is empty"))
-=======
 		return c.JSON(api.WriteResult(c, nil, ErrInvalidQuery.New("query string is empty")))
->>>>>>> c88c0740
 	}
 	q, err := query.Translate(requestLabelSelector)
 	if err != nil {
-<<<<<<< HEAD
-		return handleError(t, ErrInvalidQuery.New("invalid query: %s", err))
-	}
+		return c.JSON(api.WriteResult(c, nil, ErrInvalidQuery.New("invalid query: %s", err)))
+	}
+
+	// Label metrics
 	for _, p := range q.Predicates {
-		em.ReadLabel(p.Label) // label metrics
-=======
-		return c.JSON(api.WriteResult(c, nil, ErrInvalidQuery.New("invalid query: %s", err)))
->>>>>>> c88c0740
+		em.ReadLabel(p.Label)
 	}
 
 	wo := c.Get("wo").(entity.WriteOp)
 	entities, err := api.es.DeleteEntities(wo, q)
-<<<<<<< HEAD
-	if entities == nil && err != nil {
-		return handleError(t, ErrDb.New(err.Error()))
-	}
-
 	em.Query.DeleteBulk.Inc(int64(len(entities)))
-	wr := api.WriteResults(entities, err)
-	return c.JSON(http.StatusOK, wr)
-=======
 	return c.JSON(api.WriteResult(c, entities, err))
->>>>>>> c88c0740
 }
 
 // -----------------------------------------------------------------------------
 // Enitity
 // -----------------------------------------------------------------------------
 
-<<<<<<< HEAD
+// Create one entity
 func (api API) postEntityHandler(c echo.Context) error {
 	entityType := c.Param("type")      // from resource path
 	t := c.Get("team").(team.Team)     // team.Team from middleware
@@ -485,80 +378,39 @@
 	em.Query.Insert.Inc(1)
 
 	if err := validateParams(c, false); err != nil {
-		return handleError(t, err)
-=======
-// Create one entity
-func (api *API) postEntityHandler(c echo.Context) error {
-	if err := validateParams(c, false); err != nil {
-		return c.JSON(api.WriteResult(c, nil, err))
->>>>>>> c88c0740
-	}
+		return c.JSON(api.WriteResult(c, nil, err))
+	}
+
+	// Read and validate new entity
+	var newEntity etre.Entity
+	if err := c.Bind(&newEntity); err != nil {
+		return c.JSON(api.WriteResult(c, nil, ErrInternal.New(err.Error())))
+	}
+	entities := []etre.Entity{newEntity}
+	if err := api.validate.Entities(entities, entity.VALIDATE_ON_CREATE); err != nil {
+		return c.JSON(api.WriteResult(c, nil, err))
+	}
+
+	// Create new entity
 	wo := c.Get("wo").(entity.WriteOp)
-
-<<<<<<< HEAD
-	wo := writeOp(c)
-
-	// Get entity from request payload.
-	var entity etre.Entity
-	if err := c.Bind(&entity); err != nil {
-		return handleError(t, ErrInternal.New(err.Error()))
-	}
-
-	ConvertFloat64ToInt(entity)
-	for k, v := range entity {
-		if !validValueType(v) {
-			return handleError(t, ErrBadRequest.New("Key %v has value %v with invalid type: %v. "+
-				"Type of value must be a string or int.", k, v, reflect.TypeOf(v)))
-		}
-	}
-
-	ids, err := api.es.CreateEntities(wo, []etre.Entity{entity})
-	if ids == nil && err != nil {
-		return handleError(t, ErrDb.New(err.Error()))
-	}
-	wr := api.WriteResults(ids, err)
-
-	return c.JSON(http.StatusCreated, wr[0])
-}
-
-func (api API) getEntityHandler(c echo.Context) error {
+	ids, err := api.es.CreateEntities(wo, entities)
+	return c.JSON(api.WriteResult(c, ids, err))
+}
+
+// Get one entity by _id
+func (api *API) getEntityHandler(c echo.Context) error {
 	entityType := c.Param("type")
-	entityId := c.Param("id")
 	t := c.Get("team").(team.Team)
 	em := t.Metrics.Entity[entityType]
 	em.Query.ReadId.Inc(1)
 
-	if err := validateParams(c, true); err != nil {
-		return handleError(t, err)
-	}
-
-	q := queryForId(entityId)
-=======
-	var newEntity etre.Entity
-	if err := c.Bind(&newEntity); err != nil {
-		return c.JSON(api.WriteResult(c, nil, ErrInternal.New(err.Error())))
-	}
-
-	entities := []etre.Entity{newEntity}
-	if err := api.validate.Entities(entities, entity.VALIDATE_ON_CREATE); err != nil {
-		return c.JSON(api.WriteResult(c, nil, err))
-	}
-
-	ids, err := api.es.CreateEntities(wo, entities)
-	return c.JSON(api.WriteResult(c, ids, err))
-}
-
-// Get one entity by _id
-func (api *API) getEntityHandler(c echo.Context) error {
+	// Validate
 	if err := validateParams(c, true); err != nil {
 		return readError(err)
 	}
-	entityType := c.Param("type")
-	entityId := c.Param("id")
 	if err := api.validate.EntityType(entityType); err != nil {
 		return readError(err)
 	}
->>>>>>> c88c0740
 
 	// Query Filter
 	f := etre.QueryFilter{}
@@ -567,64 +419,40 @@
 		f.ReturnLabels = strings.Split(csv, ",")
 	}
 
+	// Read the entity by ID
+	entityId := c.Param("id")
 	entities, err := api.es.ReadEntities(entityType, query.IdEqual(entityId), f)
 	if err != nil {
-<<<<<<< HEAD
-		return handleError(t, ErrDb.New(err.Error()))
-=======
 		return readError(ErrDb.New(err.Error()))
->>>>>>> c88c0740
 	}
 	if len(entities) == 0 {
 		return c.JSON(http.StatusNotFound, nil)
 	}
-
 	return c.JSON(http.StatusOK, entities[0])
 }
 
-<<<<<<< HEAD
-func (api API) putEntityHandler(c echo.Context) error {
+// Patch one entity by _id
+func (api *API) putEntityHandler(c echo.Context) error {
 	entityType := c.Param("type")
 	t := c.Get("team").(team.Team)
 	em := t.Metrics.Entity[entityType]
 	em.Query.Update.Inc(1)
 
 	if err := validateParams(c, true); err != nil {
-		return handleError(t, err)
-=======
-// Patch one entity by _id
-func (api *API) putEntityHandler(c echo.Context) error {
-	if err := validateParams(c, true); err != nil {
-		return c.JSON(api.WriteResult(c, nil, err))
->>>>>>> c88c0740
-	}
-	wo := c.Get("wo").(entity.WriteOp)
-
-<<<<<<< HEAD
-	wo := writeOp(c)
-
-	// Get entities from request payload.
-	var requestUpdate etre.Entity
-	if err := c.Bind(&requestUpdate); err != nil {
-		return handleError(t, ErrInternal.New(err.Error()))
-	}
-
-	q := queryForId(wo.EntityId)
-
-	entities, err := api.es.UpdateEntities(wo, q, requestUpdate)
-	if entities == nil && err != nil {
-		return handleError(t, ErrDb.New(err.Error()))
-=======
+		return c.JSON(api.WriteResult(c, nil, err))
+	}
+
+	// Read and validate patch entity
 	var patch etre.Entity
 	if err := c.Bind(&patch); err != nil {
 		return c.JSON(api.WriteResult(c, nil, ErrInternal.New(err.Error())))
 	}
-
 	if err := api.validate.Entities([]etre.Entity{patch}, entity.VALIDATE_ON_UPDATE); err != nil {
 		return c.JSON(api.WriteResult(c, nil, err))
->>>>>>> c88c0740
-	}
-
+	}
+
+	// Patch one entity by ID
+	wo := c.Get("wo").(entity.WriteOp)
 	entities, err := api.es.UpdateEntities(wo, query.IdEqual(wo.EntityId), patch)
 	if err == nil && len(entities) == 0 {
 		return c.JSON(http.StatusNotFound, nil)
@@ -632,31 +460,18 @@
 	return c.JSON(api.WriteResult(c, entities, err))
 }
 
-<<<<<<< HEAD
-func (api API) deleteEntityHandler(c echo.Context) error {
+// Delete one entity by _id
+func (api *API) deleteEntityHandler(c echo.Context) error {
 	entityType := c.Param("type")
 	t := c.Get("team").(team.Team)
 	em := t.Metrics.Entity[entityType]
 	em.Query.Delete.Inc(1)
 
 	if err := validateParams(c, true); err != nil {
-		return handleError(t, err)
-	}
-
-	wo := writeOp(c)
-
-	q := queryForId(wo.EntityId)
-
-	entities, err := api.es.DeleteEntities(wo, q)
-	if entities == nil && err != nil {
-		return handleError(t, ErrDb.New(err.Error()))
-=======
-// Delete one entity by _id
-func (api *API) deleteEntityHandler(c echo.Context) error {
-	if err := validateParams(c, true); err != nil {
-		return c.JSON(api.WriteResult(c, nil, err))
->>>>>>> c88c0740
-	}
+		return c.JSON(api.WriteResult(c, nil, err))
+	}
+
+	// Delete one entity by ID
 	wo := c.Get("wo").(entity.WriteOp)
 	entities, err := api.es.DeleteEntities(wo, query.IdEqual(wo.EntityId))
 	if err == nil && len(entities) == 0 {
@@ -665,7 +480,6 @@
 	return c.JSON(api.WriteResult(c, entities, err))
 }
 
-<<<<<<< HEAD
 // Getting all labels for a single entity.
 func (api API) entityLabelsHandler(c echo.Context) error {
 	entityType := c.Param("type")
@@ -674,80 +488,49 @@
 	em := t.Metrics.Entity[entityType]
 	em.Query.ReadLabels.Inc(1)
 
-	if err := validateParams(c, true); err != nil {
-		return handleError(t, err)
-=======
-// Get labels of entity by _id
-func (api *API) entityLabelsHandler(c echo.Context) error {
+	// Validate
 	if err := validateParams(c, true); err != nil {
 		return readError(err)
 	}
-	entityType := c.Param("type")
-	entityId := c.Param("id")
 	if err := api.validate.EntityType(entityType); err != nil {
 		return readError(err)
->>>>>>> c88c0740
 	}
 
 	entities, err := api.es.ReadEntities(entityType, query.IdEqual(entityId), etre.QueryFilter{})
 	if err != nil {
-<<<<<<< HEAD
-		return handleError(t, ErrDb.New(err.Error()))
-=======
 		return readError(ErrDb.New(err.Error()))
->>>>>>> c88c0740
 	}
 	if len(entities) == 0 {
 		return c.JSON(http.StatusNotFound, nil)
 	}
-
 	return c.JSON(http.StatusOK, entities[0].Labels())
 }
 
-<<<<<<< HEAD
-// Delete a label from a single entity.
+// Delete one label from one entity by _id
 func (api API) entityDeleteLabelHandler(c echo.Context) error {
 	entityType := c.Param("type")
 	t := c.Get("team").(team.Team)
 	em := t.Metrics.Entity[entityType]
 	em.Query.DeleteLabel.Inc(1)
 
+	// Validate
 	if err := validateParams(c, true); err != nil {
-		return handleError(t, err)
-=======
-// Delete one label from one entity by _id
-func (api *API) entityDeleteLabelHandler(c echo.Context) error {
-	if err := validateParams(c, true); err != nil {
-		return c.JSON(api.WriteResult(c, nil, err))
->>>>>>> c88c0740
-	}
-	wo := c.Get("wo").(entity.WriteOp)
-
+		return c.JSON(api.WriteResult(c, nil, err))
+	}
 	label := c.Param("label")
 	if label == "" {
 		return c.JSON(api.WriteResult(c, nil, ErrMissingParam.New("missing label param")))
 	}
-	em.DeleteLabel(label)
-
 	if err := api.validate.DeleteLabel(label); err != nil {
 		return c.JSON(api.WriteResult(c, nil, err))
 	}
 
+	// Delete label from entity
+	wo := c.Get("wo").(entity.WriteOp)
 	diff, err := api.es.DeleteLabel(wo, label)
-<<<<<<< HEAD
-	if err != nil {
-		switch err {
-		case entity.ErrNotFound:
-			return c.JSON(http.StatusNotFound, nil)
-		default:
-			return handleError(t, ErrDb.New(err.Error()))
-		}
-=======
 	if err != nil && err == etre.ErrEntityNotFound {
 		return c.JSON(http.StatusNotFound, nil)
->>>>>>> c88c0740
-	}
-
+	}
 	return c.JSON(api.WriteResult(c, diff, err))
 }
 
@@ -790,11 +573,7 @@
 	em := t.Metrics.Entity[entityType]
 
 	if api.ff == nil {
-<<<<<<< HEAD
-		return handleError(t, ErrCDCDisabled)
-=======
 		return readError(ErrCDCDisabled)
->>>>>>> c88c0740
 	}
 
 	em.CDC.Clients.Inc(1)
@@ -803,48 +582,18 @@
 	// Upgrade to a WebSocket connection.
 	wsConn, err := upgrader.Upgrade(c.Response(), c.Request(), nil)
 	if err != nil {
-<<<<<<< HEAD
-		return handleError(t, ErrInternal.New(err.Error()))
-=======
 		return readError(ErrInternal.New(err.Error()))
->>>>>>> c88c0740
 	}
 
 	// Create and run a feed.
 	f := api.ff.MakeWebsocket(wsConn)
 	if err := f.Run(); err != nil {
-<<<<<<< HEAD
-		return handleError(t, ErrInternal.New(err.Error()))
-=======
 		return readError(ErrInternal.New(err.Error()))
->>>>>>> c88c0740
 	}
 
 	return nil
 }
 
-<<<<<<< HEAD
-// //////////////////////////////////////////////////////////////////////////
-// Helper funcs
-// //////////////////////////////////////////////////////////////////////////
-
-// WriteResults makes a slice of etre.WriteResult for each item in v, which
-// is either []string{<ids>} on POST/create or []etre.Entity{} on PUT/update
-// and DELETE/delete. If err is not nil, it's the first (last and only)
-// error on write which applies to the last WriteResult in the returned slice.
-// The caller must handle this case:
-//
-//   if v == nil && err != nil {
-//
-// In that case, no writes were attempted, presumably because of a low-level db
-// issue (e.g. db is offiline). In other words: v most not be nil.
-func (api API) WriteResults(v interface{}, err error) []etre.WriteResult {
-	var wr []etre.WriteResult
-	if diffs, ok := v.([]etre.Entity); ok {
-		n := len(diffs)
-		if err != nil {
-			n += 1
-=======
 // Return error on read. Writes always return an etre.WriteResult by calling WriteResult.
 func readError(err error) *echo.HTTPError {
 	switch v := err.(type) {
@@ -855,7 +604,6 @@
 			Message:    v.Err.Error(),
 			Type:       v.Type,
 			HTTPStatus: http.StatusBadRequest,
->>>>>>> c88c0740
 		}
 		return echo.NewHTTPError(etreError.HTTPStatus, etreError)
 	default:
@@ -870,6 +618,17 @@
 	var httpStatus = http.StatusInternalServerError
 	var wr etre.WriteResult
 	var writes []etre.Write
+
+	// Increment metrics for specific errors
+	t := c.Get("team").(team.Team)
+	switch err {
+	case ErrInvalidQuery, ErrMissingParam, ErrInvalidParam:
+		t.Metrics.Global.ClientError.Inc(1)
+	case ErrDb:
+		t.Metrics.Global.DbError.Inc(1)
+	default:
+		t.Metrics.Global.APIError.Inc(1)
+	}
 
 	// Map error to etre.Error
 	if err != nil {
@@ -1024,34 +783,8 @@
 	if id == "" {
 		return ErrMissingParam.New("missing id param")
 	}
-<<<<<<< HEAD
-	return username
-}
-
-func handleError(t team.Team, err error) *echo.HTTPError {
-	// Increment metrics for specific errors
-	switch err {
-	case ErrInvalidQuery, ErrMissingParam, ErrInvalidParam, ErrBadRequest:
-		t.Metrics.Global.ClientError.Inc(1)
-	case ErrDb:
-		t.Metrics.Global.DbError.Inc(1)
-	default:
-		t.Metrics.Global.APIError.Inc(1)
-	}
-
-	// If it's an etre.Error (it should be), then return with the
-	// error-specific HTTP status
-	switch v := err.(type) {
-	case etre.Error:
-		return echo.NewHTTPError(v.HTTPStatus, err)
-	}
-
-	// Error catchall: HTTP status 500
-	return echo.NewHTTPError(http.StatusInternalServerError, err)
-=======
 	if !bson.IsObjectIdHex(id) {
 		return ErrInvalidParam.New("id %s is not a valid bson.ObjectId", id)
 	}
 	return nil
->>>>>>> c88c0740
 }
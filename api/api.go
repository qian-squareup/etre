// Copyright 2017, Square, Inc.

package api

import (
	"encoding/json"
	"fmt"
	"reflect"
	"strings"

	"github.com/square/etre"
	"github.com/square/etre/cdc"
	"github.com/square/etre/entity"
	"github.com/square/etre/query"
	"github.com/square/etre/router"
<<<<<<< HEAD

	"github.com/gorilla/websocket"
=======
	"gopkg.in/mgo.v2/bson"
>>>>>>> b165dbc3
)

const (
	API_ROOT                    = "/api/v1/"
	ENTITY_ID_PATTERN           = "([A-Za-z0-9]+)"
	REQUEST_LABEL_PATTERN       = "([A-Za-z0-9]+)"
	REQUEST_QUERY_PATTERN       = "([\\s\\S]*)"
	REQUEST_ENTITY_TYPE_PATTERN = "([\\s\\S]*)"
)

// API provides controllers for endpoints it registers with a router.
//
// @todo: instead of writing our own router, use the echo package
// (https://github.com/labstack/echo). That should help make the API
// code a lot more concise.
type API struct {
	Router *router.Router
	es     entity.Store
	ff     cdc.FeedFactory
}

// NewAPI makes a new API.
func NewAPI(router *router.Router, es entity.Store, ff cdc.FeedFactory) *API {
	api := &API{
		Router: router,
		es:     es,
		ff:     ff,
	}

	api.Router.AddRoute(API_ROOT+"entity/"+REQUEST_ENTITY_TYPE_PATTERN, api.entityHandler, "api-entity")
	api.Router.AddRoute(API_ROOT+"entity/"+REQUEST_ENTITY_TYPE_PATTERN+"/"+ENTITY_ID_PATTERN, api.entityHandler, "api-entity")
	api.Router.AddRoute(API_ROOT+"entity/"+REQUEST_ENTITY_TYPE_PATTERN+"/"+ENTITY_ID_PATTERN+"/labels", api.entityLabelsHandler, "api-entity-labels")
	api.Router.AddRoute(API_ROOT+"entity/"+REQUEST_ENTITY_TYPE_PATTERN+"/"+ENTITY_ID_PATTERN+"/labels"+REQUEST_LABEL_PATTERN, api.entityDeleteLabelHandler, "api-entity-delete-label")
	api.Router.AddRoute(API_ROOT+"entities/"+REQUEST_ENTITY_TYPE_PATTERN, api.entitiesHandler, "api-entities")
	api.Router.AddRoute(API_ROOT+"query", api.queryHandler, "query-entity")
	api.Router.AddRoute(API_ROOT+"stats", api.statsHandler, "api-stats")
	api.Router.AddRoute(API_ROOT+"changes", api.changesHandler, "api-changes")

	return api
}

// ============================== CONTROLLERS ============================== //

// {POST,GET,PUT,DELETE} /entity/{_id}
// Managing a single entity
func (api *API) entityHandler(ctx router.HTTPContext) {
	// Handle the request.
	switch ctx.Request.Method {
	case "POST":
		postEntityHandler(ctx, api.es)
	case "PUT":
		putEntityHandler(ctx, api.es)
	case "DELETE":
		deleteEntityHandler(ctx, api.es)
	case "GET":
		getEntityHandler(ctx, api.es)
	default:
		ctx.UnsupportedAPIMethod()
	}
}

// GET /entity/{_id}/labels
// Getting all labels for a single entity
func (api *API) entityLabelsHandler(ctx router.HTTPContext) {
	switch ctx.Request.Method {
	case "GET":
		// TODO: fill in
	default:
		ctx.UnsupportedAPIMethod()
	}
}

// DELETE /entity/{_id}/labels/{label}
// Delete a label from a single entity
func (api *API) entityDeleteLabelHandler(ctx router.HTTPContext) {
	switch ctx.Request.Method {
	case "DELETE":
		// TODO: fill in
	default:
		ctx.UnsupportedAPIMethod()
	}
}

// {POST,GET,PUT,DELETE} /entity/{_id}/labels/{label}
// Manage one or more entities
func (api *API) entitiesHandler(ctx router.HTTPContext) {
	// Handle the request.
	switch ctx.Request.Method {
	case "POST":
		postEntitiesHandler(ctx, api.es)
	case "PUT":
		putEntitiesHandler(ctx, api.es)
	case "DELETE":
		deleteEntitiesHandler(ctx, api.es)
	case "GET":
		getEntitiesHandler(ctx, api.es)
	default:
		ctx.UnsupportedAPIMethod()
	}
}

// POST /query
// Handles an edge case of having a query >2k characters
func (api *API) queryHandler(ctx router.HTTPContext) {
	switch ctx.Request.Method {
	case "POST":
		// TODO: fill in
	default:
		ctx.UnsupportedAPIMethod()
	}
}

// {GET,DELETE} /stats
// Manage stats
func (api *API) statsHandler(ctx router.HTTPContext) {
	switch ctx.Request.Method {
	case "GET":
		// TODO: fill in
	case "DELETE":
		// TODO: fill in
	default:
		ctx.UnsupportedAPIMethod()
	}
}

var upgrader = websocket.Upgrader{
	ReadBufferSize:  1024,
	WriteBufferSize: 1024,
}

// GET /changes
// Consume change feed
func (api *API) changesHandler(ctx router.HTTPContext) {
	switch ctx.Request.Method {
	case "GET":
		// Upgrade to a WebSocket connection.
		wsConn, err := upgrader.Upgrade(ctx.Response, ctx.Request, nil)
		if err != nil {
			ctx.APIError(router.ErrInternal, err.Error())
			return
		}

		// Create and run a feed.
		f := api.ff.MakeWS(wsConn)
		err = f.Run()
		if err != nil {
			ctx.APIError(router.ErrInternal, err.Error())
			return
		}
	default:
		ctx.UnsupportedAPIMethod()
	}
}

// ============================== HELPER FUNCTIONS ============================== //

func postEntityHandler(ctx router.HTTPContext, es entity.Store) {
	if len(ctx.Arguments) != 2 {
		ctx.APIError(router.ErrMissingParam, "Missing param: request entity type")
		return
	}

	requestEntityType := ctx.Arguments[1]

	// Decode request body into entity var
	var e etre.Entity
	err := json.NewDecoder(ctx.Request.Body).Decode(&e)
	if err != nil {
		ctx.APIError(router.ErrInternal, "Can't decode request body (error: %s)", err)
		return
	}

	ConvertFloat64ToInt(e)

	for k, v := range e {
		if !validValueType(v) {
			ctx.APIError(router.ErrBadRequest, "Key (%v) has value (%v) with invalid type (%v). Type of value must be a string or int.", k, v, reflect.TypeOf(v))
			return
		}
	}

	ids, err := es.CreateEntities(requestEntityType, []etre.Entity{e}, ctx.Username())
	if err != nil {
		if _, ok := err.(entity.ErrCreate); ok {
			ctx.APIError(router.ErrInternal, "Error creating entity: %s", err)
			return
		} else {
			ctx.APIError(router.ErrInternal, "Uknown error when creating entity: %s", err)
			return
		}
	}

	out, err := json.Marshal(ids[0])
	if err != nil {
		ctx.APIError(router.ErrInternal, "Can't encode response (error: %s)", err)
		return
	}

	fmt.Fprintln(ctx.Response, string(out))
}

func getEntityHandler(ctx router.HTTPContext, es entity.Store) {
	if len(ctx.Arguments) != 2 {
		ctx.APIError(router.ErrMissingParam, "Missing params")
		return
	}

	args := splitArgs(ctx.Arguments[1], "/")
	if len(args) != 2 {
		ctx.APIError(router.ErrMissingParam, "Missing params")
		return
	}
	for _, a := range args {
		if a == "" {
			ctx.APIError(router.ErrMissingParam, "Missing params")
			return
		}
	}

	requestEntityType := args[0]
	entityId := args[1]

<<<<<<< HEAD
=======
	if !bson.IsObjectIdHex(entityId) {
		ctx.APIError(router.ErrInvalidParam, "invalid entityId")
		return
	}

>>>>>>> b165dbc3
	q := queryForId(entityId)

	entities, err := es.ReadEntities(requestEntityType, q)
	if err != nil {
		if _, ok := err.(entity.ErrRead); ok {
			ctx.APIError(router.ErrInternal, "Error reading entity: %s", err)
		} else {
			ctx.APIError(router.ErrInternal, "Uknown error when reading entity: %s", err)
		}

		return
	}

	if entities == nil {
		ctx.APIError(router.ErrNotFound, "No entity with id: %s", entityId)
		return
	}

	out, err := json.Marshal(entities[0])
	if err != nil {
		ctx.APIError(router.ErrInternal, "Can't encode response (error: %s)", err)
		return
	}

	fmt.Fprintln(ctx.Response, string(out))
}

func putEntityHandler(ctx router.HTTPContext, es entity.Store) {
	if len(ctx.Arguments) != 2 {
		ctx.APIError(router.ErrMissingParam, "Missing params")
		return
	}

	args := splitArgs(ctx.Arguments[1], "/")
	if len(args) != 2 {
		ctx.APIError(router.ErrMissingParam, "Missing params")
		return
	}
	for _, a := range args {
		if a == "" {
			ctx.APIError(router.ErrMissingParam, "Missing params")
			return
		}
	}

	requestEntityType := args[0]
	entityId := args[1]

	var requestUpdate etre.Entity
	err := json.NewDecoder(ctx.Request.Body).Decode(&requestUpdate)
	if err != nil {
		ctx.APIError(router.ErrInternal, "Can't decode request body (error: %s)", err)
		return
	}

<<<<<<< HEAD
=======
	if !bson.IsObjectIdHex(entityId) {
		ctx.APIError(router.ErrInvalidParam, "invalid entityId")
		return
	}

>>>>>>> b165dbc3
	q := queryForId(entityId)

	entities, err := es.UpdateEntities(requestEntityType, q, requestUpdate, ctx.Username())
	if err != nil {
		if _, ok := err.(entity.ErrUpdate); ok {
			ctx.APIError(router.ErrInternal, "Error updating entity: %s", err)
		} else {
			ctx.APIError(router.ErrInternal, "Uknown error when updating entity: %s", err)
		}

		return
	}

	out, err := json.Marshal(entities[0])
	if err != nil {
		ctx.APIError(router.ErrInternal, "Can't encode response (error: %s)", err)
		return
	}

	fmt.Fprintln(ctx.Response, string(out))
}

func deleteEntityHandler(ctx router.HTTPContext, es entity.Store) {
	if len(ctx.Arguments) != 2 {
		ctx.APIError(router.ErrMissingParam, "Missing params")
		return
	}

	args := splitArgs(ctx.Arguments[1], "/")
	if len(args) != 2 {
		ctx.APIError(router.ErrMissingParam, "Missing params")
		return
	}
	for _, a := range args {
		if a == "" {
			ctx.APIError(router.ErrMissingParam, "Missing params")
			return
		}
	}
	requestEntityType := args[0]
	entityId := args[1]
<<<<<<< HEAD
=======

	if !bson.IsObjectIdHex(entityId) {
		ctx.APIError(router.ErrInvalidParam, "invalid entityId")
		return
	}
>>>>>>> b165dbc3

	q := queryForId(entityId)

	entities, err := es.DeleteEntities(requestEntityType, q, ctx.Username())
	if err != nil {
		if _, ok := err.(entity.ErrDelete); ok {
			ctx.APIError(router.ErrInternal, "Error deleting entity: %s", err)
		} else {
			ctx.APIError(router.ErrInternal, "Uknown error when deleting entity: %s", err)
		}

		return
	}

	out, err := json.Marshal(entities[0])
	if err != nil {
		ctx.APIError(router.ErrInternal, "Can't encode response (error: %s)", err)
		return
	}

	fmt.Fprintln(ctx.Response, string(out))
}

func postEntitiesHandler(ctx router.HTTPContext, es entity.Store) {
	if len(ctx.Arguments) != 2 {
		ctx.APIError(router.ErrMissingParam, "Missing param")
		return
	}

	args := splitArgs(ctx.Arguments[1], "/")
	if args[0] == "" {
		ctx.APIError(router.ErrMissingParam, "Missing param")
		return
	}

	requestEntityType := args[0]

	var entities []etre.Entity
	err := json.NewDecoder(ctx.Request.Body).Decode(&entities)
	if err != nil {
		ctx.APIError(router.ErrInternal, "Can't decode request body (error: %s)", err)
		return
	}

	for _, e := range entities {
		ConvertFloat64ToInt(e)

		for k, v := range e {
			if !validValueType(v) {
				ctx.APIError(router.ErrBadRequest, "Key (%v) has value (%v) with invalid type (%v). Type of value must be a string or int.", k, v, reflect.TypeOf(v))
			}
		}
	}

	ids, err := es.CreateEntities(requestEntityType, entities, ctx.Username())
	if err != nil {
		if _, ok := err.(entity.ErrCreate); ok {
			ctx.APIError(router.ErrInternal, "Error creating entities: %s", err)
		} else {
			ctx.APIError(router.ErrInternal, "Uknown error when creating entities: %s", err)
		}

		return
	}

	out, err := json.Marshal(ids)
	if err != nil {
		ctx.APIError(router.ErrInternal, "Can't encode response (error: %s)", err)
		return
	}

	fmt.Fprintln(ctx.Response, string(out))
}

func getEntitiesHandler(ctx router.HTTPContext, es entity.Store) {
	if len(ctx.Arguments) != 2 {
		ctx.APIError(router.ErrMissingParam, "Missing param: id")
		return
	}

	requestEntityType := ctx.Arguments[1]

	// Translate URL query to query struct
	queryParam := ctx.Request.Form["query"]
	if queryParam == nil {
		ctx.APIError(router.ErrMissingParam, "Missing param: query")
		return
	}

	requestLabelSelector := queryParam[0]
	if requestLabelSelector == "" {
		ctx.APIError(router.ErrMissingParam, "Missing param: query string is empty")
		return
	}

	q, err := query.Translate(requestLabelSelector)
	if err != nil {
		ctx.APIError(router.ErrInternal, "Invalid query:  %s", err)
		return
	}

	entities, err := es.ReadEntities(requestEntityType, q)
	if err != nil {
		if _, ok := err.(entity.ErrRead); ok {
			ctx.APIError(router.ErrInternal, "Error reading entities: %s", err)
		} else {
			ctx.APIError(router.ErrInternal, "Uknown error when reading entities: %s", err)
		}

		return
	}

	if entities == nil {
		ctx.APIError(router.ErrNotFound, "No entities match query: %s", requestLabelSelector)
		return
	}

	// If no error, this endpoint always returns 200 OK and a list, even an empty list.
	out, err := json.Marshal(entities)
	if err != nil {
		ctx.APIError(router.ErrInternal, "Can't encode response (error: %s)", err)
		return
	}

	fmt.Fprintln(ctx.Response, string(out))
}

func putEntitiesHandler(ctx router.HTTPContext, es entity.Store) {
	if len(ctx.Arguments) != 2 {
		ctx.APIError(router.ErrMissingParam, "Missing param: id")
		return
	}

	requestEntityType := ctx.Arguments[1]

	// Translate URL query to query struct
	queryParam := ctx.Request.Form["query"]
	if queryParam == nil {
		ctx.APIError(router.ErrMissingParam, "Missing param: query")
		return
	}

	requestLabelSelector := queryParam[0]
	if requestLabelSelector == "" {
		ctx.APIError(router.ErrMissingParam, "Missing param: query string is empty")
		return
	}

	q, err := query.Translate(requestLabelSelector)
	if err != nil {
		ctx.APIError(router.ErrInternal, "Invalid query: %s", err)
		return
	}

	// Decode request update
	var requestUpdate etre.Entity
	err = json.NewDecoder(ctx.Request.Body).Decode(&requestUpdate)
	if err != nil {
		ctx.APIError(router.ErrInternal, "Can't decode request body (error: %s)", err)
		return
	}

	entities, err := es.UpdateEntities(requestEntityType, q, requestUpdate, ctx.Username())
	if err != nil {
		if _, ok := err.(entity.ErrUpdate); ok {
			ctx.APIError(router.ErrInternal, "Error updating entities: %s", err)
		} else {
			ctx.APIError(router.ErrInternal, "Uknown error when updating entities: %s", err)
		}
		return
	}

	out, err := json.Marshal(entities)
	if err != nil {
		ctx.APIError(router.ErrInternal, "Can't encode response (error: %s)", err)
		return
	}

	fmt.Fprintln(ctx.Response, string(out))
}

func deleteEntitiesHandler(ctx router.HTTPContext, es entity.Store) {
	if len(ctx.Arguments) != 2 {
		ctx.APIError(router.ErrMissingParam, "Missing param: id")
		return
	}

	requestEntityType := ctx.Arguments[1]

	// Translate URL query to query struct
	queryParam := ctx.Request.Form["query"]
	if queryParam == nil {
		ctx.APIError(router.ErrMissingParam, "Missing param: query")
		return
	}

	requestLabelSelector := queryParam[0]
	if requestLabelSelector == "" {
		ctx.APIError(router.ErrMissingParam, "Missing param: query string is empty")
		return
	}

	q, err := query.Translate(requestLabelSelector)
	if err != nil {
		ctx.APIError(router.ErrInternal, "Invalid query: %s", err)
		return
	}

	entities, err := es.DeleteEntities(requestEntityType, q, ctx.Username())
	if err != nil {
		if _, ok := err.(entity.ErrDelete); ok {
			ctx.APIError(router.ErrInternal, "Error deleting entities: %s", err)
		} else {
			ctx.APIError(router.ErrInternal, "Uknown error when deleting entities: %s", err)
		}

		return
	}

	out, err := json.Marshal(entities)
	if err != nil {
		ctx.APIError(router.ErrInternal, "Can't encode response (error: %s)", err)
		return
	}

	fmt.Fprintln(ctx.Response, string(out))
}

// _id is not a valid field name to pass to query.Translate, so we manually
// create a query object.
func queryForId(id string) query.Query {
	return query.Query{
		[]query.Predicate{
			query.Predicate{
				Label:    "_id",
				Operator: "=",
				Value:    bson.ObjectIdHex(id),
			},
		},
	}
}

// JSON treats all numbers as floats. Given this, when we see a float with
// decimal values of all 0, it is unclear if the user passed in 3.0 (type
// float) or 3 (type int). So, since we cannot tell the difference between a
// some float numbers and integer numbers, we cast all floats to ints. This
// means that floats with non-zero decimal values, such as 3.14 (type float),
// will get truncated to 3i (type int) in this case.
func ConvertFloat64ToInt(entity etre.Entity) {
	for k, v := range entity {
		if reflect.TypeOf(v).Kind() == reflect.Float64 {
			entity[k] = int(v.(float64))
		}
	}
}

// Values in entity must be of type string or int. This is because the query
// language we use only supports querying by string or int. See more at:
// github.com/square/etre/query
func validValueType(v interface{}) bool {
	return reflect.TypeOf(v).Kind() == reflect.String || reflect.TypeOf(v).Kind() == reflect.Int
}

func splitArgs(args string, sep string) []string {
	return strings.Split(args, sep)
}<|MERGE_RESOLUTION|>--- conflicted
+++ resolved
@@ -13,12 +13,9 @@
 	"github.com/square/etre/entity"
 	"github.com/square/etre/query"
 	"github.com/square/etre/router"
-<<<<<<< HEAD
 
 	"github.com/gorilla/websocket"
-=======
 	"gopkg.in/mgo.v2/bson"
->>>>>>> b165dbc3
 )
 
 const (
@@ -241,14 +238,11 @@
 	requestEntityType := args[0]
 	entityId := args[1]
 
-<<<<<<< HEAD
-=======
 	if !bson.IsObjectIdHex(entityId) {
 		ctx.APIError(router.ErrInvalidParam, "invalid entityId")
 		return
 	}
 
->>>>>>> b165dbc3
 	q := queryForId(entityId)
 
 	entities, err := es.ReadEntities(requestEntityType, q)
@@ -304,14 +298,11 @@
 		return
 	}
 
-<<<<<<< HEAD
-=======
 	if !bson.IsObjectIdHex(entityId) {
 		ctx.APIError(router.ErrInvalidParam, "invalid entityId")
 		return
 	}
 
->>>>>>> b165dbc3
 	q := queryForId(entityId)
 
 	entities, err := es.UpdateEntities(requestEntityType, q, requestUpdate, ctx.Username())
@@ -353,14 +344,11 @@
 	}
 	requestEntityType := args[0]
 	entityId := args[1]
-<<<<<<< HEAD
-=======
 
 	if !bson.IsObjectIdHex(entityId) {
 		ctx.APIError(router.ErrInvalidParam, "invalid entityId")
 		return
 	}
->>>>>>> b165dbc3
 
 	q := queryForId(entityId)
 
